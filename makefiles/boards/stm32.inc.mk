PROGRAMMER ?= openocd

PROGRAMMERS_SUPPORTED := bmp dfu-util openocd stm32flash

ifeq (,$(filter $(PROGRAMMER), $(PROGRAMMERS_SUPPORTED)))
  $(error Programmer $(PROGRAMMER) not supported)
endif

ifeq (bmp,$(PROGRAMMER))
  # On Blackmagic Probe, the first ACM is used to connect to the gdb server,
  # the second is the BMP's UART interface
  PORT_LINUX ?= /dev/ttyACM1
  PORT_DARWIN ?= $(wordlist 2, 2, $(sort $(wildcard /dev/tty.usbmodem*)))
else
  # configure the serial terminal
  PORT_LINUX ?= /dev/ttyACM0
  PORT_DARWIN ?= $(firstword $(sort $(wildcard /dev/tty.usbmodem*)))
endif

# setup serial terminal
include $(RIOTMAKE)/tools/serial.inc.mk

ifeq (openocd,$(PROGRAMMER))
  # STM32 boards can become un-flashable after a hardfault,
  # use connect_assert_srst to always be able to flash or reset the boards.
  OPENOCD_RESET_USE_CONNECT_ASSERT_SRST ?= 1

  # For STM32 boards the ST-link adapter is the default adapter, e.g. all
  # Nucleo boards have an on-board ST-link adapter
  DEBUG_ADAPTER ?= stlink

  # RIOT uses openocd by default
  include $(RIOTMAKE)/tools/openocd.inc.mk
endif

ifeq (bmp,$(PROGRAMMER))
  include $(RIOTMAKE)/tools/bmp.inc.mk
endif

ifeq (dfu-util,$(PROGRAMMER))
  # optionally, use dfu-util to flash via usb
  # note: needs a bootloader flashed before, config below is compatible
  # with blackmagic_dfu, see https://github.com/blacksphere/blackmagic/
  # To stop bootloader from loading an existing firmware, pull down
  # (ground) GPIO B1.
  ifeq (,$(DFU_USB_ID))
    $(error DFU_USB_ID is not set)
  endif
<<<<<<< HEAD
  # Skip the space needed by the embedded bootloader
  ROM_OFFSET ?= 0x2000
  FLASHER = dfu-util
  DEBUGGER = # no debugger
  RESET ?= # dfu-util has no support for resetting the device

  FLASHFILE ?= $(BINFILE)
  DFU_FLAGS ?= -a 2
  FFLAGS = -d $(DFU_USB_ID) $(DFU_FLAGS) -D $(FLASHFILE)
endif

ifeq (stm32flash,$(PROGRAMMER))
	FLASHER = stm32flash
	DEBUGGER =
	FLASHFILE ?= $(BINFILE)
	PROG_BAUD ?= 57600
	FFLAGS = -b $(PROG_BAUD) -w $(FLASHFILE) -g 0x0 $(PORT)
=======
  include $(RIOTMAKE)/tools/dfu.inc.mk
>>>>>>> 631fbd9f
endif<|MERGE_RESOLUTION|>--- conflicted
+++ resolved
@@ -46,16 +46,7 @@
   ifeq (,$(DFU_USB_ID))
     $(error DFU_USB_ID is not set)
   endif
-<<<<<<< HEAD
-  # Skip the space needed by the embedded bootloader
-  ROM_OFFSET ?= 0x2000
-  FLASHER = dfu-util
-  DEBUGGER = # no debugger
-  RESET ?= # dfu-util has no support for resetting the device
-
-  FLASHFILE ?= $(BINFILE)
-  DFU_FLAGS ?= -a 2
-  FFLAGS = -d $(DFU_USB_ID) $(DFU_FLAGS) -D $(FLASHFILE)
+  include $(RIOTMAKE)/tools/dfu.inc.mk
 endif
 
 ifeq (stm32flash,$(PROGRAMMER))
@@ -64,7 +55,4 @@
 	FLASHFILE ?= $(BINFILE)
 	PROG_BAUD ?= 57600
 	FFLAGS = -b $(PROG_BAUD) -w $(FLASHFILE) -g 0x0 $(PORT)
-=======
-  include $(RIOTMAKE)/tools/dfu.inc.mk
->>>>>>> 631fbd9f
 endif
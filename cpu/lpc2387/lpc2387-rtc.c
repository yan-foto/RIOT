--- conflicted
+++ resolved
@@ -49,19 +49,8 @@
 #define PREINT_RTC	0x000001C8  /* Prescaler value, integer portion, PCLK = 15Mhz */
 #define PREFRAC_RTC	0x000061C0  /* Prescaler value, fraction portion, PCLK = 15Mhz */
 
-<<<<<<< HEAD
-#define DEBUG 0
-#if DEBUG
-#include <stdio.h>
-#define PRINTF(fmt, args...)		printf("rtc: " fmt "\n", ##args)
-#else
-#define PRINTF(fmt, args...)
-#endif
-
-=======
 #define ENABLE_DEBUG 0
 #include <debug.h>
->>>>>>> a6257e52
 
 /**
  * @brief	epoch time in hour granularity

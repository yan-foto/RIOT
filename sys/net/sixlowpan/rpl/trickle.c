/**
 * Trickle implementation
 *
 * Copyright (C) 2013  INRIA.
 *
 * This file subject to the terms and conditions of the GNU Lesser General
 * Public License. See the file LICENSE in the top level directory for more
 * details.
 *
 * @ingroup rpl 
 * @{
 * @file    trickle.c
 * @brief   Trickle implementation
 * @author  Eric Engel <eric.engel@fu-berlin.de>
 * @}
 */

#include <string.h>
#include <string.h>
#include <stdio.h>
#include <stdlib.h>
#include <math.h>
#include "inttypes.h"
#include "trickle.h"
#include "sixlowpan/rpl/rpl.h"

//TODO in pointer umwandeln, speicher mit malloc holen
char * timer_over_buf;
char * interval_over_buf;
char * dao_delay_over_buf;
char routing_table_buf[RT_STACKSIZE];
int timer_over_pid;
int interval_over_pid;
int dao_delay_over_pid;
int rt_timer_over_pid;

bool ack_received;
uint8_t dao_counter;

uint8_t k;
uint32_t Imin;
uint8_t Imax;
uint32_t I;
uint32_t t;
uint16_t c;
vtimer_t trickle_t_timer;
vtimer_t trickle_I_timer;
vtimer_t dao_timer;
vtimer_t rt_timer;
timex_t t_time;
timex_t I_time;
timex_t dao_time;
timex_t rt_time;

void reset_trickletimer(void)
{
    I = Imin;
    c = 0;
    /* start timer */
    t = (I / 2) + (rand() % (I - (I / 2) + 1));
    t_time = timex_set(0, t * 1000);
    I_time = timex_set(0, I * 1000);
    timex_normalize(&t_time);
    timex_normalize(&I_time);
    vtimer_remove(&trickle_t_timer);
    vtimer_remove(&trickle_I_timer);
    vtimer_set_wakeup(&trickle_t_timer, t_time, timer_over_pid);
    vtimer_set_wakeup(&trickle_I_timer, I_time, interval_over_pid);

}

<<<<<<< HEAD
void init_trickle(void)
{
    /* Create threads */
    ack_received = true;
    timer_over_pid = thread_create(timer_over_buf, TRICKLE_TIMER_STACKSIZE,
                                   PRIORITY_MAIN - 1, CREATE_STACKTEST,
                                   trickle_timer_over, "trickle_timer_over");

    interval_over_pid = thread_create(interval_over_buf, TRICKLE_INTERVAL_STACKSIZE,
                                      PRIORITY_MAIN - 1, CREATE_STACKTEST,
                                      trickle_interval_over, "trickle_interval_over");
    dao_delay_over_pid = thread_create(dao_delay_over_buf, DAO_DELAY_STACKSIZE,
                                       PRIORITY_MAIN - 1, CREATE_STACKTEST,
                                       dao_delay_over, "dao_delay_over");
    rt_timer_over_pid = thread_create(routing_table_buf, RT_STACKSIZE,
                                      PRIORITY_MAIN - 1, CREATE_STACKTEST,
                                      rt_timer_over, "rt_timer_over");
=======
void init_trickle(void){
    timer_over_buf      =  calloc(TRICKLE_TIMER_STACKSIZE,sizeof(char));
    if(timer_over_buf == NULL){
        puts("[ERROR] Could not allocate enough memory for timer_over_buf!");
        return;
    }
    interval_over_buf   =  calloc(TRICKLE_INTERVAL_STACKSIZE,sizeof(char));
    if(interval_over_buf == NULL){
        puts("[ERROR] Could not allocate enough memory for interval_over_buf!");
        return;
    }
    dao_delay_over_buf  =  calloc(DAO_DELAY_STACKSIZE,sizeof(char));
    if(dao_delay_over_buf == NULL){
        puts("[ERROR] Could not allocate enough memory for interval_over_buf!");
        return;
    }

	//Create threads
	ack_received = true;
	timer_over_pid = thread_create(timer_over_buf, TRICKLE_TIMER_STACKSIZE,
								   PRIORITY_MAIN-1,CREATE_STACKTEST,
								   trickle_timer_over, "trickle_timer_over");

	interval_over_pid = thread_create(interval_over_buf, TRICKLE_INTERVAL_STACKSIZE,
									  PRIORITY_MAIN-1, CREATE_STACKTEST,
									  trickle_interval_over, "trickle_interval_over");
	dao_delay_over_pid = thread_create(dao_delay_over_buf, DAO_DELAY_STACKSIZE,
									  PRIORITY_MAIN-1, CREATE_STACKTEST,
									  dao_delay_over, "dao_delay_over");
	rt_timer_over_pid = thread_create(routing_table_buf, RT_STACKSIZE,
									  PRIORITY_MAIN-1, CREATE_STACKTEST,
									  rt_timer_over, "rt_timer_over");
	
}
>>>>>>> d9c9f38c

}

void start_trickle(uint8_t DIOIntMin, uint8_t DIOIntDoubl,
                   uint8_t DIORedundancyConstant)
{
    c = 0;
    k = DIORedundancyConstant;
    Imin = pow(2, DIOIntMin);
    Imax = DIOIntDoubl;
    /* Eigentlich laut Spezifikation erste Bestimmung von I wie auskommentiert: */
    /* I = Imin + ( rand() % ( (Imin << Imax) - Imin + 1 ) ); */
    I = Imin + (rand() % (4 * Imin)) ;

    t = (I / 2) + (rand() % (I - (I / 2) + 1));
    t_time = timex_set(0, t * 1000);
    timex_normalize(&t_time);
    I_time = timex_set(0, I * 1000);
    timex_normalize(&I_time);
    vtimer_remove(&trickle_t_timer);
    vtimer_remove(&trickle_I_timer);
    vtimer_set_wakeup(&trickle_t_timer, t_time, timer_over_pid);
    vtimer_set_wakeup(&trickle_I_timer, I_time, interval_over_pid);
}

void trickle_increment_counter(void)
{
    /* call this function, when received DIO message */
    c++;
}

void trickle_timer_over(void)
{
    ipv6_addr_t mcast;
    ipv6_set_all_nds_mcast_addr(&mcast);

    while (1) {
        thread_sleep();

        /* Laut RPL Spezifikation soll k=0 wie k= Unendlich behandelt werden, also immer gesendet werden */
        if ((c < k) || (k == 0)) {
            send_DIO(&mcast);
        }
    }
}

void trickle_interval_over(void)
{
    while (1) {
        thread_sleep();
        I = I * 2;
        printf("TRICKLE new Interval %"PRIu32"\n", I);

        if (I == 0) {
            puts("[WARNING] Interval was 0");

            if (Imax == 0) {
                puts("[WARNING] Imax == 0");
            }

            I = (Imin << Imax);
        }

        if (I > (Imin << Imax)) {
            I = (Imin << Imax);
        }

        c = 0;
        t = (I / 2) + (rand() % (I - (I / 2) + 1));
        /* start timer */
        t_time = timex_set(0, t * 1000);
        timex_normalize(&t_time);
        I_time = timex_set(0, I * 1000);
        timex_normalize(&I_time);

        if (vtimer_set_wakeup(&trickle_t_timer, t_time, timer_over_pid) != 0) {
            puts("[ERROR] setting Wakeup");
        }

        if (vtimer_set_wakeup(&trickle_I_timer, I_time, interval_over_pid) != 0) {
            puts("[ERROR] setting Wakeup");
        }
    }

}

void delay_dao(void)
{
    dao_time = timex_set(DEFAULT_DAO_DELAY, 0);
    dao_counter = 0;
    ack_received = false;
    vtimer_remove(&dao_timer);
    vtimer_set_wakeup(&dao_timer, dao_time, dao_delay_over_pid);
}

/* This function is used for regular update of the routes. The Timer can be overwritten, as the normal delay_dao function gets called */
void long_delay_dao(void)
{
    dao_time = timex_set(REGULAR_DAO_INTERVAL, 0);
    dao_counter = 0;
    ack_received = false;
    vtimer_remove(&dao_timer);
    vtimer_set_wakeup(&dao_timer, dao_time, dao_delay_over_pid);
}

void dao_delay_over(void)
{
    while (1) {
        thread_sleep();

        if ((ack_received == false) && (dao_counter < DAO_SEND_RETRIES)) {
            dao_counter++;
            send_DAO(NULL, 0, true, 0);
            dao_time = timex_set(DEFAULT_WAIT_FOR_DAO_ACK, 0);
            vtimer_set_wakeup(&dao_timer, dao_time, dao_delay_over_pid);
        }
        else if (ack_received == false) {
            long_delay_dao();
        }
    }
}

void dao_ack_received()
{
    ack_received = true;
    long_delay_dao();
}

void rt_timer_over(void)
{
    rpl_routing_entry_t *rt;

    while (1) {
        rpl_dodag_t *my_dodag = rpl_get_my_dodag();

        if (my_dodag != NULL) {
            rt = rpl_get_routing_table();

            for (uint8_t i = 0; i < RPL_MAX_ROUTING_ENTRIES; i++) {
                if (rt[i].used) {
                    if (rt[i].lifetime <= 1) {
                        memset(&rt[i], 0, sizeof(rt[i]));
                    }
                    else {
                        rt[i].lifetime--;
                    }
                }
            }

            /* Parent is NULL for root too */
            if (my_dodag->my_preferred_parent != NULL) {
                if (my_dodag->my_preferred_parent->lifetime <= 1) {
                    puts("parent lifetime timeout");
                    rpl_parent_update(NULL);
                }
                else {
                    my_dodag->my_preferred_parent->lifetime--;
                }
            }
        }

        /* Wake up every second */
        vtimer_usleep(1000000);
    }
}<|MERGE_RESOLUTION|>--- conflicted
+++ resolved
@@ -69,9 +69,24 @@
 
 }
 
-<<<<<<< HEAD
 void init_trickle(void)
 {
+    timer_over_buf      =  calloc(TRICKLE_TIMER_STACKSIZE,sizeof(char));
+    if(timer_over_buf == NULL){
+        puts("[ERROR] Could not allocate enough memory for timer_over_buf!");
+        return;
+    }
+    interval_over_buf   =  calloc(TRICKLE_INTERVAL_STACKSIZE,sizeof(char));
+    if(interval_over_buf == NULL){
+        puts("[ERROR] Could not allocate enough memory for interval_over_buf!");
+        return;
+    }
+    dao_delay_over_buf  =  calloc(DAO_DELAY_STACKSIZE,sizeof(char));
+    if(dao_delay_over_buf == NULL){
+        puts("[ERROR] Could not allocate enough memory for interval_over_buf!");
+        return;
+    }
+
     /* Create threads */
     ack_received = true;
     timer_over_pid = thread_create(timer_over_buf, TRICKLE_TIMER_STACKSIZE,
@@ -87,43 +102,6 @@
     rt_timer_over_pid = thread_create(routing_table_buf, RT_STACKSIZE,
                                       PRIORITY_MAIN - 1, CREATE_STACKTEST,
                                       rt_timer_over, "rt_timer_over");
-=======
-void init_trickle(void){
-    timer_over_buf      =  calloc(TRICKLE_TIMER_STACKSIZE,sizeof(char));
-    if(timer_over_buf == NULL){
-        puts("[ERROR] Could not allocate enough memory for timer_over_buf!");
-        return;
-    }
-    interval_over_buf   =  calloc(TRICKLE_INTERVAL_STACKSIZE,sizeof(char));
-    if(interval_over_buf == NULL){
-        puts("[ERROR] Could not allocate enough memory for interval_over_buf!");
-        return;
-    }
-    dao_delay_over_buf  =  calloc(DAO_DELAY_STACKSIZE,sizeof(char));
-    if(dao_delay_over_buf == NULL){
-        puts("[ERROR] Could not allocate enough memory for interval_over_buf!");
-        return;
-    }
-
-	//Create threads
-	ack_received = true;
-	timer_over_pid = thread_create(timer_over_buf, TRICKLE_TIMER_STACKSIZE,
-								   PRIORITY_MAIN-1,CREATE_STACKTEST,
-								   trickle_timer_over, "trickle_timer_over");
-
-	interval_over_pid = thread_create(interval_over_buf, TRICKLE_INTERVAL_STACKSIZE,
-									  PRIORITY_MAIN-1, CREATE_STACKTEST,
-									  trickle_interval_over, "trickle_interval_over");
-	dao_delay_over_pid = thread_create(dao_delay_over_buf, DAO_DELAY_STACKSIZE,
-									  PRIORITY_MAIN-1, CREATE_STACKTEST,
-									  dao_delay_over, "dao_delay_over");
-	rt_timer_over_pid = thread_create(routing_table_buf, RT_STACKSIZE,
-									  PRIORITY_MAIN-1, CREATE_STACKTEST,
-									  rt_timer_over, "rt_timer_over");
-	
-}
->>>>>>> d9c9f38c
-
 }
 
 void start_trickle(uint8_t DIOIntMin, uint8_t DIOIntDoubl,
